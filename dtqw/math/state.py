--- conflicted
+++ resolved
@@ -72,14 +72,10 @@
 
         other_shape = other.shape
         new_shape = (self._shape[0] * other_shape[0], 1)
-<<<<<<< HEAD
-        num_partitions = max(self.data.getNumPartitions(), other.data.getNumPartitions())
-=======
 
         expected_elems = new_shape[0]
         expected_size = Utils.getSizeOfType(complex) * expected_elems
         num_partitions = Utils.getNumPartitions(self.data.context, expected_size)
->>>>>>> 0c5b8f70
 
         rdd = self.data.map(
             lambda m: (0, m)
@@ -166,68 +162,6 @@
             num_particles = self._num_particles
             ind = ndim * num_particles
             size = self._mesh.size
-<<<<<<< HEAD
-            cs_size = coin_size * size
-            dims = [size for p in range(ind)]
-
-            if self._num_particles == 1:
-                dims.append(1)
-
-            shape = tuple(dims)
-
-            def __map(m):
-                x = []
-
-                for p in range(num_particles):
-                    x.append(int(m[0] / (cs_size ** (num_particles - 1 - p))) % size)
-
-                return tuple(x), (abs(m[1]) ** 2).real
-
-            def __unmap(m):
-                a = []
-
-                for p in range(num_particles):
-                    a.append(m[0][p])
-
-                a.append(m[1])
-
-                return tuple(a)
-        elif self._mesh.is_2d():
-            ndim = 2
-            num_particles = self._num_particles
-            ind = ndim * num_particles
-            dims = []
-
-            for p in range(0, ind, ndim):
-                dims.append(self._mesh.size[0])
-                dims.append(self._mesh.size[1])
-
-            size_x = self._mesh.size[0]
-            size_y = self._mesh.size[1]
-            cs_size_x = coin_size * size_x
-            cs_size_y = coin_size * size_y
-            cs_size_xy = cs_size_x * cs_size_y
-            shape = tuple(dims)
-
-            def __map(m):
-                xy = []
-
-                for p in range(num_particles):
-                    xy.append(int(m[0] / (cs_size_xy ** (num_particles - 1 - p) * size_y)) % size_x)
-                    xy.append(int(m[0] / (cs_size_xy ** (num_particles - 1 - p))) % size_y)
-
-                return tuple(xy), (abs(m[1]) ** 2).real
-
-            def __unmap(m):
-                xy = []
-
-                for p in range(0, ind, ndim):
-                    xy.append(m[0][p])
-                    xy.append(m[0][p + 1])
-
-                xy.append(m[1])
-
-=======
             expected_elems = size
             cs_size = coin_size * size
             dims = [size for p in range(ind)]
@@ -290,60 +224,40 @@
 
                 xy.append(m[1])
 
->>>>>>> 0c5b8f70
                 return tuple(xy)
         else:
             if self._logger:
                 self._logger.error("mesh dimension not implemented")
             raise NotImplementedError("mesh dimension not implemented")
 
-<<<<<<< HEAD
-        data_type = self._data_type()
-
-=======
         expected_size = Utils.getSizeOfType(float) * expected_elems
         num_partitions = Utils.getNumPartitions(self.data.context, expected_size)
 
         data_type = self._data_type()
 
->>>>>>> 0c5b8f70
         rdd = self.data.filter(
             lambda m: m[1] != data_type
         ).map(
             __map
         ).reduceByKey(
-<<<<<<< HEAD
-            lambda a, b: a + b, numPartitions=self.data.getNumPartitions()
-=======
             lambda a, b: a + b, numPartitions=num_partitions
->>>>>>> 0c5b8f70
         ).map(
             __unmap
         )
 
         pdf = JointPDF(rdd, shape, self._mesh, self._num_particles).materialize(storage_level)
-<<<<<<< HEAD
 
         if self._logger:
             self._logger.info("checking if the probabilities sum one...")
 
         round_precision = int(Utils.getConf(self._spark_context, 'dtqw.math.roundPrecision', default='10'))
 
-=======
-
-        if self._logger:
-            self._logger.info("checking if the probabilities sum one...")
-
-        round_precision = int(Utils.getConf(self._spark_context, 'dtqw.math.roundPrecision', default='10'))
-
->>>>>>> 0c5b8f70
         if round(pdf.sum_values(), round_precision) != 1.0:
             if self._logger:
                 self._logger.error("PDFs must sum one")
             raise ValueError("PDFs must sum one")
 
         app_id = self._spark_context.applicationId
-<<<<<<< HEAD
 
         if self._profiler:
             self._profiler.profile_resources(app_id)
@@ -359,23 +273,6 @@
                     )
                 )
 
-=======
-
-        if self._profiler:
-            self._profiler.profile_resources(app_id)
-            self._profiler.profile_executors(app_id)
-
-            info = self._profiler.profile_pdf('fullMeasurement', pdf, (datetime.now() - t1).total_seconds())
-
-            if self._logger:
-                self._logger.info("full measurement was done in {}s".format(info['buildingTime']))
-                self._logger.info(
-                    "PDF with full measurement is consuming {} bytes in memory and {} bytes in disk".format(
-                        info['memoryUsed'], info['diskUsed']
-                    )
-                )
-
->>>>>>> 0c5b8f70
             self._profiler.log_rdd(app_id=app_id)
 
         return pdf
@@ -422,10 +319,7 @@
             num_particles = self._num_particles
             ind = ndim * num_particles
             size = self._mesh.size
-<<<<<<< HEAD
-=======
             expected_elems = size
->>>>>>> 0c5b8f70
             shape = (size, 1)
 
             def __filter(m):
@@ -442,10 +336,7 @@
             ind = ndim * num_particles
             size_x = self._mesh.size[0]
             size_y = self._mesh.size[1]
-<<<<<<< HEAD
-=======
             expected_elems = size_x * size_y
->>>>>>> 0c5b8f70
             shape = (size_x, size_y)
 
             def __filter(m):
@@ -461,11 +352,15 @@
                 self._logger.error("mesh dimension not implemented")
             raise NotImplementedError("mesh dimension not implemented")
 
-<<<<<<< HEAD
+        expected_size = Utils.getSizeOfType(float) * expected_elems
+        num_partitions = Utils.getNumPartitions(self.data.context, expected_size)
+
         rdd = full_measurement.data.filter(
             __filter
         ).map(
             __map
+        ).coalesce(
+            num_partitions
         )
 
         pdf = CollisionPDF(rdd, shape, self._mesh, self._num_particles).materialize(storage_level)
@@ -501,52 +396,6 @@
         storage_level : StorageLevel
             The desired storage level when materializing the RDD.
 
-=======
-        expected_size = Utils.getSizeOfType(float) * expected_elems
-        num_partitions = Utils.getNumPartitions(self.data.context, expected_size)
-
-        rdd = full_measurement.data.filter(
-            __filter
-        ).map(
-            __map
-        ).coalesce(
-            num_partitions
-        )
-
-        pdf = CollisionPDF(rdd, shape, self._mesh, self._num_particles).materialize(storage_level)
-
-        app_id = self._spark_context.applicationId
-
-        if self._profiler:
-            self._profiler.profile_resources(app_id)
-            self._profiler.profile_executors(app_id)
-
-            info = self._profiler.profile_pdf('collisionMeasurement', pdf, (datetime.now() - t1).total_seconds())
-
-            if self._logger:
-                self._logger.info("collision measurement was done in {}s".format(info['buildingTime']))
-                self._logger.info(
-                    "PDF with collision measurement is consuming {} bytes in memory and {} bytes in disk".format(
-                        info['memoryUsed'], info['diskUsed']
-                    )
-                )
-
-            self._profiler.log_rdd(app_id=app_id)
-
-        return pdf
-
-    def measure_particle(self, particle, storage_level=StorageLevel.MEMORY_AND_DISK):
-        """
-        Perform the partial measurement of a particle of the system state.
-
-        Parameters
-        ----------
-        particle : int
-            The desired particle to be measured. The particle number starts by 0.
-        storage_level : StorageLevel
-            The desired storage level when materializing the RDD.
-
->>>>>>> 0c5b8f70
         Returns
         -------
         :obj:MarginalPDF
@@ -573,10 +422,7 @@
         if self._mesh.is_1d():
             num_particles = self._num_particles
             size = self._mesh.size
-<<<<<<< HEAD
-=======
             expected_elems = size
->>>>>>> 0c5b8f70
             cs_size = coin_size * size
             shape = (size, 1)
 
@@ -590,10 +436,7 @@
             num_particles = self._num_particles
             size_x = self._mesh.size[0]
             size_y = self._mesh.size[1]
-<<<<<<< HEAD
-=======
             expected_elems = size_x * size_y
->>>>>>> 0c5b8f70
             cs_size_x = coin_size * size_x
             cs_size_y = coin_size * size_y
             cs_size_xy = cs_size_x * cs_size_y
@@ -613,25 +456,6 @@
                 self._logger.error("mesh dimension not implemented")
             raise NotImplementedError("mesh dimension not implemented")
 
-<<<<<<< HEAD
-        data_type = self._data_type()
-
-        rdd = self.data.filter(
-            lambda m: m[1] != data_type
-        ).map(
-            __map
-        ).reduceByKey(
-            lambda a, b: a + b, numPartitions=self.data.getNumPartitions()
-        ).map(
-            __unmap
-        )
-
-        pdf = MarginalPDF(rdd, shape, self._mesh, self._num_particles).materialize(storage_level)
-
-        if self._logger:
-            self._logger.info("checking if the probabilities sum one...")
-
-=======
         expected_size = Utils.getSizeOfType(float) * expected_elems
         num_partitions = Utils.getNumPartitions(self.data.context, expected_size)
 
@@ -652,7 +476,6 @@
         if self._logger:
             self._logger.info("checking if the probabilities sum one...")
 
->>>>>>> 0c5b8f70
         round_precision = int(Utils.getConf(self._spark_context, 'dtqw.math.roundPrecision', default='10'))
 
         if round(pdf.sum_values(), round_precision) != 1.0:

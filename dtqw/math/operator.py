--- conflicted
+++ resolved
@@ -11,11 +11,7 @@
 class Operator(Base):
     """Class for the operators of quantum walks."""
 
-<<<<<<< HEAD
-    def __init__(self, rdd, shape, coord_format=Utils.CoordinateDefault):
-=======
     def __init__(self, rdd, shape, data_type=complex, coord_format=Utils.CoordinateDefault):
->>>>>>> 0c5b8f70
         """
         Build an Operator object.
 
@@ -25,20 +21,13 @@
             The base RDD of this object.
         shape : tuple
             The shape of this operator object. Must be a 2-dimensional tuple.
-<<<<<<< HEAD
-=======
         data_type : type, optional
             The Python type of all values in this object. Default is complex.
->>>>>>> 0c5b8f70
         coord_format : int, optional
             Indicate if the operator must be returned in an apropriate format for multiplications.
             Default value is Utils.CoordinateDefault.
         """
-<<<<<<< HEAD
-        super().__init__(rdd, shape, data_type=complex)
-=======
         super().__init__(rdd, shape, data_type=data_type)
->>>>>>> 0c5b8f70
 
         self._coordinate_format = coord_format
 
@@ -126,14 +115,10 @@
         other_shape = other.shape
         new_shape = (self._shape[0] * other_shape[0], self._shape[1] * other_shape[1])
         data_type = Utils.getPrecendentType(self._data_type, other.data_type)
-<<<<<<< HEAD
-        num_partitions = max(self.data.getNumPartitions(), other.data.getNumPartitions())
-=======
 
         expected_elems = self._num_nonzero_elements * other.num_nonzero_elements
         expected_size = Utils.getSizeOfType(data_type) * expected_elems
         num_partitions = Utils.getNumPartitions(self.data.context, expected_size)
->>>>>>> 0c5b8f70
 
         rdd = self.data.map(
             lambda m: (0, m)
@@ -258,11 +243,7 @@
         ).map(
             lambda m: (m[1][0][0], m[1][0][1] * m[1][1])
         ).reduceByKey(
-<<<<<<< HEAD
-            lambda a, b: a + b, numPartitions=num_partitions
-=======
             lambda a, b: a + b, numPartitions=other.data.getNumPartitions()
->>>>>>> 0c5b8f70
         )
 
         return State(rdd, shape, other.mesh, other.num_particles)
